{
	"dependencies": [
		{
			"author": "rchl",
			"description": "Module with LSP-related utilities",
			"issues": "https://github.com/sublimelsp/lsp_utils/issues",
			"load_order": "10",
			"name": "lsp_utils",
			"releases": [
				{
					"base": "https://github.com/sublimelsp/lsp_utils",
					"sublime_text": ">=3000",
					"tags": true
				}
			]
		}
	],
	"packages": [
		{
			"details": "https://github.com/sublimelsp/LSP",
			"labels": [
				"auto-complete",
				"linting",
				"formatting",
				"code navigation",
				"intellisense"
			],
			"name": "LSP",
			"releases": [
				{
					"sublime_text": "3154 - 4069",
					"tags": "3154-"
				},
				{
					"sublime_text": ">=4070",
					"tags": "4070-"
				}
			]
		},
		{
			"details": "https://github.com/sublimelsp/LSP-angular",
			"name": "LSP-angular",
			"releases": [
				{
					"sublime_text": ">=3154",
					"tags": true
				}
			]
		},
		{
			"details": "https://github.com/sublimelsp/LSP-bash",
			"name": "LSP-bash",
			"releases": [
				{
					"sublime_text": ">=3092",
					"tags": true
				}
			]
		},
		{
			"details": "https://github.com/sublimelsp/LSP-css",
			"name": "LSP-css",
			"releases": [
				{
					"sublime_text": ">=3092",
					"tags": true
				}
			]
		},
		{
			"details": "https://github.com/sublimelsp/LSP-dockerfile",
			"name": "LSP-dockerfile",
			"releases": [
				{
					"sublime_text": ">=3092",
					"tags": true
				}
			]
		},
		{
			"details": "https://github.com/sublimelsp/LSP-elixir",
			"name": "LSP-elixir",
			"releases": [
				{
					"sublime_text": ">=3092",
					"tags": true
				}
			]
		},
		{
			"details": "https://github.com/sublimelsp/LSP-elm",
			"name": "LSP-elm",
			"releases": [
				{
					"sublime_text": ">=3092",
					"tags": true
				}
			]
		},
		{
			"details": "https://github.com/sublimelsp/LSP-eslint",
			"name": "LSP-eslint",
			"releases": [
				{
					"sublime_text": "3092 - 3999",
					"tags": "st3-"
				},
				{
					"sublime_text": ">=4000",
					"tags": true
				}
			]
		},
		{
			"details": "https://github.com/sublimelsp/LSP-html",
			"name": "LSP-html",
			"releases": [
				{
					"sublime_text": ">=3092",
					"tags": true
				}
			]
		},
		{
			"details": "https://github.com/sublimelsp/LSP-intelephense",
			"name": "LSP-intelephense",
			"releases": [
				{
					"sublime_text": ">=3092",
					"tags": true
				}
			]
		},
		{
			"details": "https://github.com/sublimelsp/LSP-json",
			"name": "LSP-json",
			"releases": [
				{
					"sublime_text": ">=3092",
					"tags": true
				}
			]
		},
		{
			"details": "https://github.com/scalameta/metals-sublime",
			"name": "LSP-metals",
			"releases": [
				{
					"sublime_text": ">=3092",
					"tags": true
				}
			]
		},
		{
			"details": "https://github.com/prometheus-community/sublimelsp-promql",
			"name": "LSP-promql",
			"releases": [
				{
					"sublime_text": ">=3092",
					"tags": true
				}
			]
		},
		{
			"details": "https://github.com/sublimelsp/LSP-pyright",
			"name": "LSP-pyright",
			"releases": [
				{
					"sublime_text": ">=3154",
					"tags": true
				}
			]
		},
		{
<<<<<<< HEAD
			"name": "LSP-robloxluau",
			"details": "https://github.com/alihsaas/LSP-robloxluau",
			"labels": [
				"lsp", "roblox", "luau"
			],
			"releases": [
				{
					"sublime_text": ">=4070",
					"tags": true
				}
			]
		},
		{
			"name": "LSP-serenata",
=======
>>>>>>> 5dcd57d9
			"details": "https://github.com/Cloudstek/LSP-serenata",
			"name": "LSP-serenata",
			"releases": [
				{
					"sublime_text": ">=3092",
					"tags": true
				}
			]
		},
		{
			"details": "https://github.com/sublimelsp/LSP-stylelint",
			"name": "LSP-stylelint",
			"releases": [
				{
					"sublime_text": ">=3092",
					"tags": true
				}
			]
		},
		{
			"details": "https://github.com/sublimelsp/LSP-svelte",
			"name": "LSP-svelte",
			"releases": [
				{
					"sublime_text": ">=3154",
					"tags": true
				}
			]
		},
		{
			"details": "https://github.com/HuygensING/LSP-tagml",
			"name": "LSP-tagml",
			"releases": [
				{
					"sublime_text": ">=3092",
					"tags": true
				}
			]
		},
		{
			"details": "https://github.com/sublimelsp/LSP-TexLab",
			"name": "LSP-TexLab",
			"releases": [
				{
					"platforms": [
						"windows-x64",
						"osx-x64",
						"linux-x64"
					],
					"sublime_text": ">=4070",
					"tags": true
				}
			]
		},
		{
			"details": "https://github.com/sublimelsp/LSP-typescript",
			"name": "LSP-typescript",
			"releases": [
				{
					"sublime_text": ">=3092",
					"tags": true
				}
			]
		},
		{
			"details": "https://github.com/sublimelsp/LSP-vue",
			"name": "LSP-vue",
			"releases": [
				{
					"sublime_text": ">=3092",
					"tags": true
				}
			]
		},
		{
			"details": "https://github.com/sublimelsp/LSP-yaml",
			"name": "LSP-yaml",
			"releases": [
				{
					"sublime_text": ">=3092",
					"tags": true
				}
			]
		}
	],
	"schema_version": "3.0.0"
}<|MERGE_RESOLUTION|>--- conflicted
+++ resolved
@@ -172,12 +172,11 @@
 			]
 		},
 		{
-<<<<<<< HEAD
-			"name": "LSP-robloxluau",
 			"details": "https://github.com/alihsaas/LSP-robloxluau",
 			"labels": [
 				"lsp", "roblox", "luau"
 			],
+			"name": "LSP-robloxluau",
 			"releases": [
 				{
 					"sublime_text": ">=4070",
@@ -186,9 +185,6 @@
 			]
 		},
 		{
-			"name": "LSP-serenata",
-=======
->>>>>>> 5dcd57d9
 			"details": "https://github.com/Cloudstek/LSP-serenata",
 			"name": "LSP-serenata",
 			"releases": [
