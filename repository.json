{
	"dependencies": [
		{
			"author": "rchl",
			"description": "Module with LSP-related utilities",
			"issues": "https://github.com/sublimelsp/lsp_utils/issues",
			"load_order": "10",
			"name": "lsp_utils",
			"releases": [
				{
					"base": "https://github.com/sublimelsp/lsp_utils",
					"sublime_text": ">=3000",
					"tags": true
				}
			]
		}
	],
	"packages": [
		{
			"details": "https://github.com/sublimelsp/LSP",
			"name": "LSP",
			"releases": [
				{
					"sublime_text": "3154 - 4069",
					"tags": "3154-"
				},
				{
					"sublime_text": ">=4070",
					"tags": "4070-"
				}
			],
			"labels": [
				"auto-complete",
				"linting",
				"formatting",
				"code navigation",
				"intellisense",
				"javascript",
				"typescript",
				"php",
				"python",
				"snippets",
				"ruby",
				"r",
				"java",
				"go",
				"golang",
				"bash",
				"kotlin",
				"html",
				"css",
				"ocaml",
				"rust",
				"julia",
				"lua",
				"haskell",
				"c",
				"cpp",
				"c++",
				"csharp",
				"c#",
				"react",
				"swift",
				"objective-c",
				"objectivec",
				"method completion",
				"intellicode"
			]
		},
		{
			"details": "https://github.com/sublimelsp/LSP-angular",
			"name": "LSP-angular",
			"labels": [
				"auto-complete",
				"linting",
				"formatting",
				"code navigation",
				"intellisense"
			],
			"releases": [
				{
					"sublime_text": ">=3154",
					"tags": true
				}
			]
		},
		{
			"details": "https://github.com/sublimelsp/LSP-astro",
			"name": "LSP-astro",
			"labels": [
				"auto-complete",
				"linting",
				"code navigation",
				"intellisense"
			],
			"releases": [
				{
					"sublime_text": ">=4070",
					"tags": true
				}
			]
		},
		{
			"details": "https://github.com/sublimelsp/LSP-bash",
			"name": "LSP-bash",
			"labels": [
				"auto-complete",
				"linting",
				"formatting",
				"code navigation",
				"intellisense"
			],
			"releases": [
				{
					"sublime_text": ">=3092",
					"tags": true
				}
			]
		},
		{
			"details": "https://github.com/sublimelsp/LSP-Bicep",
			"name": "LSP-Bicep",
			"labels": [
				"auto-complete",
				"linting",
				"formatting",
				"code navigation",
				"intellisense"
			],
			"releases": [
				{
					"sublime_text": ">=4070",
					"tags": true
				}
			]
		},
		{
<<<<<<< HEAD
			"details": "https://github.com/TheSecEng/LSP-copilot",
			"name": "LSP-copilot",
			"labels": [
				"auto-complete",
				"code-intelligence",
				"intellisense"
			],
			"releases": [
				{
					"sublime_text": ">=4126",
					"tags": "4126-"
				}
			]
		},
		{
			"details": "https://github.com/sublimelsp/LSP-Dart",
			"name": "LSP-Dart",
=======
			"details": "https://github.com/sublimelsp/LSP-css",
			"name": "LSP-css",
>>>>>>> 880d2158
			"labels": [
				"auto-complete",
				"linting",
				"formatting",
				"code navigation",
				"intellisense"
			],
			"releases": [
				{
					"sublime_text": ">=3092",
					"tags": true
				}
			]
		},
		{
			"details": "https://github.com/sublimelsp/LSP-Dart",
			"name": "LSP-Dart",
			"labels": [
				"auto-complete",
				"linting",
				"formatting",
				"code navigation",
				"intellisense"
			],
			"releases": [
				{
					"sublime_text": ">=4070",
					"tags": true
				}
			]
		},
		{
			"details": "https://github.com/sublimelsp/LSP-Deno",
			"name": "LSP-Deno",
			"labels": [
				"auto-complete",
				"linting",
				"formatting",
				"code navigation",
				"intellisense"
			],
			"releases": [
				{
					"sublime_text": ">=4070",
					"tags": true
				}
			]
		},
		{
			"details": "https://github.com/sublimelsp/LSP-dockerfile",
			"name": "LSP-dockerfile",
			"labels": [
				"auto-complete",
				"linting",
				"formatting",
				"code navigation",
				"intellisense"
			],
			"releases": [
				{
					"sublime_text": ">=3092",
					"tags": true
				}
			]
		},
		{
			"details": "https://github.com/sublimelsp/LSP-elixir",
			"name": "LSP-elixir",
			"labels": [
				"auto-complete",
				"linting",
				"formatting",
				"code navigation",
				"intellisense"
			],
			"releases": [
				{
					"sublime_text": ">=3092",
					"tags": true
				}
			]
		},
		{
			"details": "https://github.com/sublimelsp/LSP-elm",
			"name": "LSP-elm",
			"labels": [
				"auto-complete",
				"linting",
				"formatting",
				"code navigation",
				"intellisense"
			],
			"releases": [
				{
					"sublime_text": ">=3092",
					"tags": true
				}
			]
		},
		{
			"details": "https://github.com/sublimelsp/LSP-eslint",
			"name": "LSP-eslint",
			"labels": [
				"linting"
			],
			"releases": [
				{
					"sublime_text": "3092 - 3999",
					"tags": "st3-"
				},
				{
					"sublime_text": ">=4000",
					"tags": true
				}
			]
		},
		{
			"details": "https://github.com/sublimelsp/LSP-file-watcher-chokidar",
			"name": "LSP-file-watcher-chokidar",
			"releases": [
				{
					"sublime_text": ">=4070",
					"tags": true
				}
			]
		},
		{
			"details": "https://github.com/sublimelsp/LSP-flow",
			"name": "LSP-flow",
			"releases": [
				{
					"sublime_text": ">=4070",
					"tags": true
				}
			]
		},
		{
			"details": "https://github.com/sublimelsp/LSP-gopls",
			"name": "LSP-gopls",
			"labels": [
				"auto-complete",
				"linting",
				"formatting",
				"code navigation",
				"intellisense"
			],
			"releases": [
				{
					"sublime_text": ">=4070",
					"tags": true
				}
			]
		},
		{
			"details": "https://github.com/sublimelsp/LSP-Grammarly",
			"name": "LSP-Grammarly",
			"labels": [
				"linting"
			],
			"releases": [
				{
					"sublime_text": ">=4070",
					"tags": true
				}
			]
		},
		{
			"details": "https://github.com/sublimelsp/LSP-graphql",
			"name": "LSP-graphql",
			"labels": [
				"auto-complete",
				"linting",
				"formatting",
				"code navigation",
				"intellisense"
			],
			"releases": [
				{
					"sublime_text": ">=3092",
					"tags": true
				}
			]
		},
		{
			"details": "https://github.com/sublimelsp/LSP-html",
			"name": "LSP-html",
			"labels": [
				"auto-complete",
				"linting",
				"formatting",
				"code navigation",
				"intellisense"
			],
			"releases": [
				{
					"sublime_text": ">=3092",
					"tags": true
				}
			]
		},
		{
			"details": "https://github.com/sublimelsp/LSP-intelephense",
			"name": "LSP-intelephense",
			"labels": [
				"auto-complete",
				"linting",
				"formatting",
				"code navigation",
				"intellisense"
			],
			"releases": [
				{
					"sublime_text": ">=3092",
					"tags": true
				}
			]
		},
		{
			"details": "https://github.com/sublimelsp/LSP-jdtls",
			"name": "LSP-jdtls",
			"labels": [
				"auto-complete",
				"linting",
				"formatting",
				"code navigation",
				"intellisense"
			],
			"releases": [
				{
					"sublime_text": ">=4070",
					"tags": true
				}
			]
		},
		{
			"details": "https://github.com/sublimelsp/LSP-json",
			"name": "LSP-json",
			"labels": [
				"auto-complete",
				"linting",
				"formatting",
				"code navigation",
				"intellisense"
			],
			"releases": [
				{
					"sublime_text": ">=3092",
					"tags": true
				}
			]
		},
		{
			"details": "https://github.com/sublimelsp/LSP-julia",
			"name": "LSP-julia",
			"labels": [
				"julia",
				"auto-complete",
				"linting",
				"formatting",
				"code navigation",
				"intellisense"
			],
			"releases": [
				{
					"sublime_text": ">=4095",
					"tags": true
				}
			]
		},
		{
			"name": "LSP-lemminx",
			"details": "https://github.com/sublimelsp/LSP-lemminx",
			"labels": [
				"auto-complete",
				"linting",
				"formatting",
				"code navigation",
				"intellisense"
			],
			"releases": [
				{
					"sublime_text": "3154 - 4069",
					"tags": "st3-"
				},
				{
					"sublime_text": ">=4070",
					"tags": true
				}
			]
		},
		{
			"details": "https://github.com/sublimelsp/LSP-leo",
			"name": "LSP-leo",
			"author": "aleohq",
			"homepage": "http://leo-lang.org/",
			"issues": "https://github.com/AleoHQ/leo-plugins/issues",
			"labels": [
				"aleo",
				"leo",
				"auto-complete",
				"linting",
				"code navigation",
				"intellisense",
				"color scheme",
				"language syntax",
				"snippets",
				"theme"
			],
			"releases": [
				{
					"sublime_text": ">=4070",
					"tags": true
				}
			]
		},
		{
			"details": "https://github.com/LDAP/LSP-ltex-ls",
			"name": "LSP-ltex-ls",
			"releases": [
				{
					"sublime_text": ">=4070",
					"tags": true
				}
			]
		},
		{
			"details": "https://github.com/sublimelsp/LSP-lua",
			"name": "LSP-lua",
			"releases": [
				{
					"sublime_text": ">=4070",
					"tags": true
				}
			]
		},
		{
			"details": "https://github.com/scalameta/metals-sublime",
			"name": "LSP-metals",
			"labels": [
				"auto-complete",
				"linting",
				"formatting",
				"code navigation",
				"intellisense"
			],
			"releases": [
				{
					"sublime_text": "3092 - 3999",
					"tags": "st3-"
				},
				{
					"sublime_text": ">=4000",
					"tags": true
				}
			]
		},
		{
			"details": "https://github.com/sublimelsp/LSP-OmniSharp",
			"name": "LSP-OmniSharp",
			"labels": [
				"auto-complete",
				"linting",
				"formatting",
				"code navigation",
				"intellisense"
			],
			"releases": [
				{
					"sublime_text": ">=4070",
					"tags": true
				}
			]
		},
		{
			"details": "https://github.com/sublimelsp/LSP-PowerShellEditorServices",
			"name": "LSP-PowerShellEditorServices",
			"releases": [
				{
					"sublime_text": ">=4070",
					"tags": true
				}
			]
		},
		{
			"details": "https://github.com/Sublime-Instincts/LSP-prisma",
			"name": "LSP-prisma",
			"labels": [
				"auto-complete",
				"linting",
				"formatting",
				"code navigation",
				"intellisense"
			],
			"releases": [
				{
					"sublime_text": ">=4126",
					"tags": true
				}
			]
		},
		{
			"details": "https://github.com/prometheus-community/sublimelsp-promql",
			"name": "LSP-promql",
			"labels": [
				"auto-complete",
				"linting",
				"formatting",
				"code navigation",
				"intellisense"
			],
			"releases": [
				{
					"sublime_text": ">=3092",
					"tags": true
				}
			]
		},
		{
			"details": "https://github.com/sublimelsp/LSP-pylsp",
			"name": "LSP-pylsp",
			"releases": [
				{
					"sublime_text": ">=3154",
					"tags": true
				}
			]
		},
		{
			"details": "https://github.com/sublimelsp/LSP-pyright",
			"name": "LSP-pyright",
			"labels": [
				"auto-complete",
				"linting",
				"formatting",
				"code navigation",
				"intellisense"
			],
			"releases": [
				{
					"sublime_text": ">=3154",
					"tags": true
				}
			]
		},
		{
			"details": "https://github.com/sublimelsp/LSP-R",
			"name": "LSP-R",
			"releases": [
				{
					"sublime_text": ">=4070",
					"tags": true
				}
			]
		},
		{
			"details": "https://github.com/sublimelsp/LSP-rust-analyzer",
			"name": "LSP-rust-analyzer",
			"labels": [
				"auto-complete",
				"linting",
				"formatting",
				"code navigation",
				"intellisense"
			],
			"releases": [
				{
					"sublime_text": ">=4070",
					"tags": true
				}
			]
		},
		{
			"details": "https://github.com/Cloudstek/LSP-serenata",
			"name": "LSP-serenata",
			"labels": [
				"auto-complete",
				"linting",
				"formatting",
				"code navigation",
				"intellisense"
			],
			"releases": [
				{
					"sublime_text": ">=3092",
					"tags": true
				}
			]
		},
		{
			"details": "https://github.com/sublimelsp/LSP-SourceKit",
			"name": "LSP-SourceKit",
			"releases": [
				{
					"sublime_text": ">=4070",
					"platforms": [
						"linux",
						"osx"
					],
					"tags": true
				}
			]
		},
		{
			"details": "https://github.com/sublimelsp/LSP-stylelint",
			"name": "LSP-stylelint",
			"labels": [
				"linting"
			],
			"releases": [
				{
					"sublime_text": ">=3092",
					"tags": true
				}
			]
		},
		{
			"details": "https://github.com/sublimelsp/LSP-svelte",
			"name": "LSP-svelte",
			"labels": [
				"auto-complete",
				"linting",
				"formatting",
				"code navigation",
				"intellisense"
			],
			"releases": [
				{
					"sublime_text": ">=3154",
					"tags": true
				}
			]
		},
		{
			"details": "https://github.com/HuygensING/LSP-tagml",
			"name": "LSP-tagml",
			"labels": [
				"auto-complete",
				"linting",
				"formatting",
				"code navigation",
				"intellisense"
			],
			"releases": [
				{
					"sublime_text": ">=3092",
					"tags": true
				}
			]
		},
		{
			"details": "https://github.com/sublimelsp/LSP-tailwindcss",
			"name": "LSP-tailwindcss",
			"labels": [
				"auto-complete",
				"intellisense"
			],
			"releases": [
				{
					"sublime_text": ">=3092",
					"tags": true
				}
			]
		},
		{
			"details": "https://github.com/sublimelsp/LSP-terraform",
			"name": "LSP-terraform",
			"previous_names": [
				"LSP-Terraform"
			],
			"labels": [
				"auto-complete",
				"linting",
				"formatting",
				"code navigation",
				"intellisense"
			],
			"releases": [
				{
					"sublime_text": ">=4070",
					"tags": true
				}
			]
		},
		{
			"details": "https://github.com/sublimelsp/LSP-TexLab",
			"name": "LSP-TexLab",
			"labels": [
				"auto-complete",
				"linting",
				"formatting",
				"code navigation",
				"intellisense"
			],
			"releases": [
				{
					"sublime_text": ">=4070",
					"tags": true
				}
			]
		},
		{
			"details": "https://github.com/sublimelsp/LSP-typescript",
			"name": "LSP-typescript",
			"labels": [
				"auto-complete",
				"linting",
				"formatting",
				"code navigation",
				"intellisense"
			],
			"releases": [
				{
					"sublime_text": "3092 - 3999",
					"tags": "st3-"
				},
				{
					"sublime_text": ">=4000",
					"tags": true
				}
			]
		},
		{
			"details": "https://github.com/sublimelsp/LSP-volar",
			"name": "LSP-volar",
			"labels": [
				"auto-complete",
				"linting",
				"formatting",
				"code navigation",
				"intellisense"
			],
			"releases": [
				{
					"sublime_text": ">=3092",
					"tags": true
				}
			]
		},
		{
			"details": "https://github.com/sublimelsp/LSP-vue",
			"name": "LSP-vue",
			"labels": [
				"auto-complete",
				"linting",
				"formatting",
				"code navigation",
				"intellisense"
			],
			"releases": [
				{
					"sublime_text": ">=3092",
					"tags": true
				}
			]
		},
		{
			"details": "https://github.com/sublimelsp/LSP-yaml",
			"name": "LSP-yaml",
			"labels": [
				"auto-complete",
				"linting",
				"formatting",
				"code navigation",
				"intellisense"
			],
			"releases": [
				{
					"sublime_text": ">=3092",
					"tags": true
				}
			]
		}
	],
	"schema_version": "3.0.0"
}<|MERGE_RESOLUTION|>--- conflicted
+++ resolved
@@ -135,7 +135,6 @@
 			]
 		},
 		{
-<<<<<<< HEAD
 			"details": "https://github.com/TheSecEng/LSP-copilot",
 			"name": "LSP-copilot",
 			"labels": [
@@ -146,17 +145,13 @@
 			"releases": [
 				{
 					"sublime_text": ">=4126",
-					"tags": "4126-"
-				}
-			]
-		},
-		{
-			"details": "https://github.com/sublimelsp/LSP-Dart",
-			"name": "LSP-Dart",
-=======
+					"tags": true
+				}
+			]
+		},
+		{
 			"details": "https://github.com/sublimelsp/LSP-css",
 			"name": "LSP-css",
->>>>>>> 880d2158
 			"labels": [
 				"auto-complete",
 				"linting",
