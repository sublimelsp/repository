--- conflicted
+++ resolved
@@ -85,6 +85,19 @@
 			]
 		},
 		{
+			"details": "https://github.com/sublimelsp/LSP-SonarLint",
+			"name": "LSP-SonarLint",
+			"releases": [
+				{
+					"date": "2020-09-29 09:24:23",
+					"platforms": "*",
+					"sublime_text": ">=4070",
+					"url": "https://github.com/sublimelsp/LSP-SonarLint/releases/download/v0.0.1/LSP-SonarLint.zip",
+					"version": "v0.0.1"
+				}
+			]
+		},
+		{
 			"details": "https://github.com/sublimelsp/LSP-angular",
 			"name": "LSP-angular",
 			"labels": [
@@ -531,23 +544,6 @@
 			]
 		},
 		{
-<<<<<<< HEAD
-			"details": "https://github.com/sublimelsp/LSP-SonarLint",
-			"name": "LSP-SonarLint",
-			"releases": [
-				{
-					"date": "2020-09-29 09:24:23",
-					"platforms": "*",
-					"sublime_text": ">=4070",
-					"url": "https://github.com/sublimelsp/LSP-SonarLint/releases/download/v0.0.1/LSP-SonarLint.zip",
-					"version": "v0.0.1"
-				}
-			]
-		},
-		{
-			"details": "https://github.com/sublimelsp/LSP-angular",
-			"name": "LSP-angular",
-=======
 			"details": "https://github.com/sublimelsp/LSP-leo",
 			"name": "LSP-leo",
 			"previous_names": ["LSP-aleo-developer"],
@@ -566,7 +562,6 @@
 				"snippets",
 				"theme"
 			],
->>>>>>> 79291dec
 			"releases": [
 				{
 					"sublime_text": ">=4070",
