--- conflicted
+++ resolved
@@ -492,7 +492,6 @@
 			]
 		},
 		{
-<<<<<<< HEAD
 			"details": "https://github.com/alihsaas/LSP-robloxluau",
 			"name": "LSP-robloxluau",
 			"releases": [
@@ -502,7 +501,9 @@
 						"osx-x64",
 						"linux-x64"
 					],
-=======
+        }
+      ]
+     },
 			"details": "https://github.com/sublimelsp/LSP-R",
 			"name": "LSP-R",
 			"releases": [
@@ -524,7 +525,6 @@
 			],
 			"releases": [
 				{
->>>>>>> 71aa6565
 					"sublime_text": ">=4070",
 					"tags": true
 				}
